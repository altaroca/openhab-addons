<?xml version="1.0" encoding="UTF-8"?>
<project xmlns="http://maven.apache.org/POM/4.0.0" xmlns:xsi="http://www.w3.org/2001/XMLSchema-instance" xsi:schemaLocation="http://maven.apache.org/POM/4.0.0 http://maven.apache.org/maven-v4_0_0.xsd">

  <modelVersion>4.0.0</modelVersion>

  <parent>
    <groupId>org.openhab.addons</groupId>
    <artifactId>pom</artifactId>
    <version>2.4.0-SNAPSHOT</version>
  </parent>

  <groupId>org.openhab.binding</groupId>
  <artifactId>pom</artifactId>

  <packaging>pom</packaging>

  <name>openHAB Bindings</name>

  <modules>
    <module>org.openhab.binding.airquality</module>
<<<<<<< HEAD
    <module>org.openhab.binding.alarm</module>
=======
    <module>org.openhab.binding.airvisualnode</module>
>>>>>>> 7084fcf2
    <module>org.openhab.binding.allplay</module>
    <module>org.openhab.binding.amazondashbutton</module>
    <module>org.openhab.binding.amazonechocontrol</module>
    <module>org.openhab.binding.atlona</module>
    <module>org.openhab.binding.autelis</module>
    <module>org.openhab.binding.avmfritz</module>
    <module>org.openhab.binding.avmfritz.test</module>
    <module>org.openhab.binding.bigassfan</module>
    <module>org.openhab.binding.boschindego</module>
    <module>org.openhab.binding.chromecast</module>
    <module>org.openhab.binding.chromecast.test</module>
    <module>org.openhab.binding.cm11a</module>
    <module>org.openhab.binding.coolmasternet</module>
    <module>org.openhab.binding.denonmarantz</module>
    <module>org.openhab.binding.dlinksmarthome</module>
    <module>org.openhab.binding.dscalarm</module>
    <module>org.openhab.binding.dsmr</module>
    <module>org.openhab.binding.dsmr.test</module>
    <module>org.openhab.binding.exec</module>
    <module>org.openhab.binding.feed</module>
    <module>org.openhab.binding.feed.test</module>
    <module>org.openhab.binding.feican</module>
    <module>org.openhab.binding.folding</module>
    <module>org.openhab.binding.freebox</module>
    <module>org.openhab.binding.fronius</module>
    <module>org.openhab.binding.ftpupload</module>
    <module>org.openhab.binding.gardena</module>
    <module>org.openhab.binding.gpstracker</module>
    <module>org.openhab.binding.groheondus</module>
    <module>org.openhab.binding.harmonyhub</module>
    <module>org.openhab.binding.hdanywhere</module>
    <module>org.openhab.binding.hdpowerview</module>
    <module>org.openhab.binding.helios</module>
    <module>org.openhab.binding.hyperion</module>
    <module>org.openhab.binding.globalcache</module>
    <module>org.openhab.binding.icloud</module>
    <module>org.openhab.binding.innogysmarthome</module>
    <module>org.openhab.binding.ipp</module>
    <module>org.openhab.binding.irtrans</module>
    <module>org.openhab.binding.jeelink</module>
    <module>org.openhab.binding.keba</module>
    <module>org.openhab.binding.knx</module>
    <module>org.openhab.binding.knx.test</module>
    <module>org.openhab.binding.kodi</module>
    <module>org.openhab.binding.kostalinverter</module>
    <module>org.openhab.binding.lametrictime</module>
    <module>org.openhab.binding.leapmotion</module>
    <module>org.openhab.binding.lgtvserial</module>
    <module>org.openhab.binding.lgwebos</module>
    <module>org.openhab.binding.logreader</module>
    <module>org.openhab.binding.loxone</module>
    <module>org.openhab.binding.lutron</module>
    <module>org.openhab.binding.max</module>
    <module>org.openhab.binding.max.test</module>
    <module>org.openhab.binding.mcp23017</module>
    <module>org.openhab.binding.meteostick</module>
    <module>org.openhab.binding.miele</module>
    <module>org.openhab.binding.mihome</module>
    <module>org.openhab.binding.milight</module>
    <module>org.openhab.binding.minecraft</module>
    <module>org.openhab.binding.modbus</module>
    <module>org.openhab.binding.modbus.test</module>
    <module>org.openhab.binding.neato</module>
    <module>org.openhab.binding.neeo</module>
    <module>org.openhab.binding.netatmo</module>
    <module>org.openhab.binding.network</module>
    <module>org.openhab.binding.network.test</module>
    <module>org.openhab.binding.nest</module>
    <module>org.openhab.binding.nest.test</module>
    <module>org.openhab.binding.nibeheatpump</module>
    <module>org.openhab.binding.nibeheatpump.test</module>
    <module>org.openhab.binding.nibeuplink</module>
    <module>org.openhab.binding.nikohomecontrol</module>
    <module>org.openhab.binding.nuki</module>
    <module>org.openhab.binding.oceanic</module>
    <module>org.openhab.binding.onebusaway</module>
    <module>org.openhab.binding.onewiregpio</module>
    <module>org.openhab.binding.onkyo</module>
    <module>org.openhab.binding.opensprinkler</module>
    <module>org.openhab.binding.openuv</module>
    <module>org.openhab.binding.orvibo</module>
    <module>org.openhab.binding.pentair</module>
    <module>org.openhab.binding.phc</module>
    <module>org.openhab.binding.pioneeravr</module>
    <module>org.openhab.binding.plugwise</module>
    <module>org.openhab.binding.powermax</module>
    <module>org.openhab.binding.pulseaudio</module>
    <module>org.openhab.binding.regoheatpump</module>
    <module>org.openhab.binding.rme</module>
    <module>org.openhab.binding.rfxcom</module>
    <module>org.openhab.binding.rfxcom.test</module>
    <module>org.openhab.binding.robonect</module>
    <module>org.openhab.binding.robonect.test</module>
    <module>org.openhab.binding.rotelra1x</module>
    <module>org.openhab.binding.russound</module>
    <module>org.openhab.binding.samsungtv</module>
    <module>org.openhab.binding.satel</module>
    <module>org.openhab.binding.seneye</module>
    <module>org.openhab.binding.sensebox</module>
    <module>org.openhab.binding.silvercrestwifisocket</module>
    <module>org.openhab.binding.sleepiq</module>
    <module>org.openhab.binding.smaenergymeter</module>
    <module>org.openhab.binding.solaredge</module>
    <module>org.openhab.binding.solarlog</module>
    <module>org.openhab.binding.somfytahoma</module>
    <module>org.openhab.binding.squeezebox</module>
    <module>org.openhab.binding.synopanalyzer</module>
    <module>org.openhab.binding.systeminfo</module>
    <module>org.openhab.binding.systeminfo.test</module>
    <module>org.openhab.binding.tado</module>
    <module>org.openhab.binding.tankerkoenig</module>
    <module>org.openhab.binding.tellstick</module>
    <module>org.openhab.binding.tesla</module>
    <module>org.openhab.binding.toon</module>
    <module>org.openhab.binding.tplinksmarthome</module>
    <module>org.openhab.binding.tplinksmarthome.test</module>
    <module>org.openhab.binding.urtsi</module>
    <module>org.openhab.binding.valloxmv</module>
    <module>org.openhab.binding.velbus</module>
    <module>org.openhab.binding.vitotronic</module>
    <module>org.openhab.binding.wifiled</module>
    <module>org.openhab.binding.wifiled.test</module>
    <module>org.openhab.binding.windcentrale</module>
    <module>org.openhab.binding.yamahareceiver</module>
    <module>org.openhab.binding.yamahareceiver.test</module>
    <module>org.openhab.binding.yeelight</module>
    <module>org.openhab.binding.zoneminder</module>
    <module>org.openhab.binding.zway</module>
  </modules>
</project><|MERGE_RESOLUTION|>--- conflicted
+++ resolved
@@ -18,11 +18,7 @@
 
   <modules>
     <module>org.openhab.binding.airquality</module>
-<<<<<<< HEAD
-    <module>org.openhab.binding.alarm</module>
-=======
     <module>org.openhab.binding.airvisualnode</module>
->>>>>>> 7084fcf2
     <module>org.openhab.binding.allplay</module>
     <module>org.openhab.binding.amazondashbutton</module>
     <module>org.openhab.binding.amazonechocontrol</module>
